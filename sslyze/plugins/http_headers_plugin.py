--- conflicted
+++ resolved
@@ -2,15 +2,11 @@
 from __future__ import absolute_import
 from __future__ import unicode_literals
 
-from base64 import b64encode
-from hashlib import sha256
 from xml.etree.ElementTree import Element
 
 import cryptography
 from cryptography.hazmat.backends import default_backend
-from cryptography.hazmat.primitives.serialization import Encoding, PublicFormat
-
-from nassl.x509_certificate import X509Certificate
+
 from sslyze.plugins import plugin_base
 from sslyze.plugins.utils.certificate import CertificateUtils
 from sslyze.plugins.utils.trust_store.trust_store import CouldNotBuildVerifiedChainError
@@ -180,7 +176,7 @@
     COMMAND_TITLE = 'HTTP Security Headers'
 
     def __init__(self, server_info, scan_command, raw_hsts_header, raw_hpkp_header, hpkp_report_only, cert_chain):
-        # type: (ServerConnectivityInfo, HttpHeadersScanCommand, Text, Text, bool, List[X509Certificate]) -> None
+        # type: (ServerConnectivityInfo, HttpHeadersScanCommand, Text, Text, bool, List[cryptography.x509.Certificate]) -> None
         super(HttpHeadersScanResult, self).__init__(server_info, scan_command)
         self.hsts_header = ParsedHstsHeader(raw_hsts_header) if raw_hsts_header else None
         self.hpkp_header = ParsedHpkpHeader(raw_hpkp_header, hpkp_report_only) if raw_hpkp_header else None
@@ -228,18 +224,8 @@
                 if len(final_subject) > 40:
                     # Make the CN shorter when displaying it
                     final_subject = '{}...'.format(final_subject[:40])
-                pub_bytes = cert.public_key().public_bytes(
-                    encoding=Encoding.DER,
-                    format=PublicFormat.SubjectPublicKeyInfo
-                )
-                digest = sha256(pub_bytes).digest()
-                hpkp_pin = b64encode(digest).decode('utf-8')
                 computed_hpkp_pins_text.append(
-<<<<<<< HEAD
                     self.PIN_TXT_FORMAT(('{} - {}'.format(index, final_subject)), CertificateUtils.get_hpkp_pin(cert))
-=======
-                    self.PIN_TXT_FORMAT(('{} - {}'.format(index, final_subject)), hpkp_pin)
->>>>>>> 4b9e7136
                 )
         else:
             computed_hpkp_pins_text.append(
